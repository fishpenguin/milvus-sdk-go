--- conflicted
+++ resolved
@@ -175,11 +175,6 @@
 // FieldValue
 type FieldValue struct {
 	FieldName string
-<<<<<<< HEAD
-=======
-	PartitionTag string
-	DataType DataType
->>>>>>> 6853c03e
 	RawData interface{}
 	IdArray []int64
 }
@@ -215,11 +210,7 @@
 	// CollectionName collection name for search
 	CollectionName string
 	// QueryEntities query entities raw array
-<<<<<<< HEAD
 	Dsl map[string]interface{}
-=======
-	Dsl string
->>>>>>> 6853c03e
 	// PartitionTag partition tag array
 	PartitionTag []string
 	// ExtraParams extra parameters
@@ -369,11 +360,7 @@
 	// DropIndex method
 	// This method is used to drop index of collection(and its partitions)
 	// return indicate if this operation is successful.
-<<<<<<< HEAD
 	DropIndex(collectionName string, fieldName string) (Status, error)
-=======
-	DropIndex(indexParam IndexParam) (Status, error)
->>>>>>> 6853c03e
 
 	// CreatePartition method
 	// This method is used to create collection partition
